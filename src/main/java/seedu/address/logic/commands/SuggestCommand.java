--- conflicted
+++ resolved
@@ -15,15 +15,13 @@
 public class SuggestCommand extends Command {
 
     public static final String COMMAND_WORD = "suggest";
-<<<<<<< HEAD
     public static final String DESCRIPTION = "Suggests a list of friends based on a given set of constraints.\n\n"
             + "Provide some days of week (mon, tue...sun) and some times (0600, 2130, etc.) "
-=======
+
 
     public static final String MESSAGE_USAGE = COMMAND_WORD
             + ": Suggests a list of friends based on a given set of constraints.\n\n"
             + "Provide some DayTimeInWeek (eg. mon@1930) "
->>>>>>> 745579ee
             + "and they will be matched against the availability periods of the player.\n\n"
             + "Provide keywords, and they will be matched against all attributes "
             + "(Minecraft username, social handles etc.) by checking if the attributes "
