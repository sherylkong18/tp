package seedu.address.logic.parser;

import static java.util.Objects.requireNonNull;
import static seedu.address.commons.core.Messages.MESSAGE_INVALID_COMMAND_FORMAT;
import static seedu.address.logic.parser.CliSyntax.PREFIX_ADDRESS;
import static seedu.address.logic.parser.CliSyntax.PREFIX_COUNTRY;
import static seedu.address.logic.parser.CliSyntax.PREFIX_EMAIL;
import static seedu.address.logic.parser.CliSyntax.PREFIX_GAME_TYPE;
import static seedu.address.logic.parser.CliSyntax.PREFIX_MINECRAFT_NAME;
import static seedu.address.logic.parser.CliSyntax.PREFIX_MINECRAFT_SERVER;
import static seedu.address.logic.parser.CliSyntax.PREFIX_NAME;
import static seedu.address.logic.parser.CliSyntax.PREFIX_PHONE;
import static seedu.address.logic.parser.CliSyntax.PREFIX_SOCIAL;
import static seedu.address.logic.parser.CliSyntax.PREFIX_TAG;
<<<<<<< HEAD
=======
import static seedu.address.logic.parser.CliSyntax.PREFIX_TIME_INTERVAL;
import static seedu.address.logic.parser.CliSyntax.PREFIX_TIMEZONE;
>>>>>>> 6d730a6f

import java.util.Collection;
import java.util.Collections;
import java.util.Optional;
import java.util.Set;

import seedu.address.commons.core.index.Index;
import seedu.address.logic.commands.EditCommand;
import seedu.address.logic.commands.EditCommand.EditPersonDescriptor;
import seedu.address.logic.parser.exceptions.ParseException;
import seedu.address.model.person.GameType;
import seedu.address.model.person.ITimesAvailable;
import seedu.address.model.person.Social;
import seedu.address.model.server.Server;
import seedu.address.model.tag.Tag;

/**
 * Parses input arguments and creates a new EditCommand object
 */
public class EditCommandParser implements Parser<EditCommand> {

    /**
     * Parses the given {@code String} of arguments in the context of the EditCommand
     * and returns an EditCommand object for execution.
     * @throws ParseException if the user input does not conform the expected format
     */
    public EditCommand parse(String args) throws ParseException {

        requireNonNull(args);

        ArgumentMultimap argMultimap =
                ArgumentTokenizer.tokenize(args, PREFIX_NAME, PREFIX_MINECRAFT_NAME, PREFIX_PHONE, PREFIX_EMAIL,
<<<<<<< HEAD
                        PREFIX_ADDRESS, PREFIX_SOCIAL, PREFIX_TAG, PREFIX_MINECRAFT_SERVER, PREFIX_COUNTRY,
                        PREFIX_GAME_TYPE);
=======
                        PREFIX_ADDRESS, PREFIX_SOCIAL, PREFIX_TAG, PREFIX_MINECRAFT_SERVER, PREFIX_TIMEZONE,
                        PREFIX_GAME_TYPE, PREFIX_TIME_INTERVAL);
>>>>>>> 6d730a6f

        Index index;

        try {
            index = ParserUtil.parseIndex(argMultimap.getPreamble());
        } catch (ParseException pe) {
            throw new ParseException(String.format(MESSAGE_INVALID_COMMAND_FORMAT, EditCommand.MESSAGE_USAGE), pe);
        }

        EditPersonDescriptor editPersonDescriptor = new EditPersonDescriptor();

        if (argMultimap.getValue(PREFIX_NAME).isPresent()) {
            editPersonDescriptor.setName(ParserUtil.parseName(argMultimap.getValue(PREFIX_NAME).get()));
        }
        if (argMultimap.getValue(PREFIX_MINECRAFT_NAME).isPresent()) {
            editPersonDescriptor.setMinecraftName(ParserUtil.parseMinecraftName(
                    argMultimap.getValue(PREFIX_MINECRAFT_NAME).get()
                    )
            );
        }
        if (argMultimap.getValue(PREFIX_PHONE).isPresent()) {
            editPersonDescriptor.setPhone(ParserUtil.parsePhone(argMultimap.getValue(PREFIX_PHONE).get()));
        }
        if (argMultimap.getValue(PREFIX_EMAIL).isPresent()) {
            editPersonDescriptor.setEmail(ParserUtil.parseEmail(argMultimap.getValue(PREFIX_EMAIL).get()));
        }
        if (argMultimap.getValue(PREFIX_ADDRESS).isPresent()) {
            editPersonDescriptor.setAddress(ParserUtil.parseAddress(argMultimap.getValue(PREFIX_ADDRESS).get()));
        }
        if (argMultimap.getValue(PREFIX_COUNTRY).isPresent()) {
            editPersonDescriptor.setCountry(ParserUtil.parseCountry(argMultimap.getValue(PREFIX_COUNTRY).get()));
        }

        parseTagsForEdit(argMultimap.getAllValues(PREFIX_TAG))
                .ifPresent(editPersonDescriptor::setTags);
        parseSocialsForEdit(argMultimap.getAllValues(PREFIX_SOCIAL))
                .ifPresent(editPersonDescriptor::setSocials);
        parseMinecraftServersForEdit(argMultimap.getAllValues(PREFIX_MINECRAFT_SERVER))
                .ifPresent(editPersonDescriptor::setServers);
        parseGameTypesForEdit(argMultimap.getAllValues(PREFIX_GAME_TYPE))
                .ifPresent(editPersonDescriptor::setGameTypes);
        parseTimeIntervalsForEdit(argMultimap.getAllValues(PREFIX_TIME_INTERVAL))
                .ifPresent(editPersonDescriptor::setTimeIntervals);

        if (!editPersonDescriptor.isAnyFieldEdited()) {
            throw new ParseException(EditCommand.MESSAGE_NOT_EDITED);
        }

        return new EditCommand(index, editPersonDescriptor);
    }

    /**
     * Parses {@code Collection<String> tags} into a {@code Set<Tag>} if {@code tags} is non-empty.
     * If {@code tags} contain only one element which is an empty string, it will be parsed into a
     * {@code Set<Tag>} containing zero tags.
     */
    private Optional<Set<Tag>> parseTagsForEdit(Collection<String> tags) throws ParseException {
        assert tags != null;

        if (tags.isEmpty()) {
            return Optional.empty();
        }
        Collection<String> tagSet = tags.size() == 1 && tags.contains("") ? Collections.emptySet() : tags;
        return Optional.of(ParserUtil.parseTags(tagSet));
    }

    private Optional<Set<Social>> parseSocialsForEdit(Collection<String> socials) throws ParseException {
        assert socials != null;

        if (socials.isEmpty()) {
            return Optional.empty();
        }
        Collection<String> socialSet = socials.size() == 1 && socials.contains("") ? Collections.emptySet() : socials;
        return Optional.of(ParserUtil.parseSocials(socialSet));
    }

    private Optional<Set<Server>> parseMinecraftServersForEdit(Collection<String> servers) throws ParseException {
        assert servers != null;

        if (servers.isEmpty()) {
            return Optional.empty();
        }
        Collection<String> serverSet = servers.size() == 1 && servers.contains("") ? Collections.emptySet() : servers;
        return Optional.of(ParserUtil.parseServers(serverSet));
    }

    private Optional<Set<GameType>> parseGameTypesForEdit(Collection<String> gameTypes) throws ParseException {
        assert gameTypes != null;

        if (gameTypes.isEmpty()) {
            return Optional.empty();
        }
        Collection<String> gameTypesSet =
                gameTypes.size() == 1 && gameTypes.contains("") ? Collections.emptySet() : gameTypes;
        return Optional.of(ParserUtil.parseGameType(gameTypesSet));
    }

    private Optional<Set<ITimesAvailable>> parseTimeIntervalsForEdit(Collection<String> timeIntervals) throws ParseException {
        assert timeIntervals != null;

        if (timeIntervals.isEmpty()) {
            return Optional.empty();
        }
        Collection<String> timeIntervalSet =
                timeIntervals.size() == 1 && timeIntervals.contains("") ? Collections.emptySet() : timeIntervals;
        return Optional.of(ParserUtil.parseTimeIntervals(timeIntervalSet));
    }
}<|MERGE_RESOLUTION|>--- conflicted
+++ resolved
@@ -12,11 +12,8 @@
 import static seedu.address.logic.parser.CliSyntax.PREFIX_PHONE;
 import static seedu.address.logic.parser.CliSyntax.PREFIX_SOCIAL;
 import static seedu.address.logic.parser.CliSyntax.PREFIX_TAG;
-<<<<<<< HEAD
-=======
 import static seedu.address.logic.parser.CliSyntax.PREFIX_TIME_INTERVAL;
-import static seedu.address.logic.parser.CliSyntax.PREFIX_TIMEZONE;
->>>>>>> 6d730a6f
+
 
 import java.util.Collection;
 import java.util.Collections;
@@ -49,14 +46,8 @@
 
         ArgumentMultimap argMultimap =
                 ArgumentTokenizer.tokenize(args, PREFIX_NAME, PREFIX_MINECRAFT_NAME, PREFIX_PHONE, PREFIX_EMAIL,
-<<<<<<< HEAD
                         PREFIX_ADDRESS, PREFIX_SOCIAL, PREFIX_TAG, PREFIX_MINECRAFT_SERVER, PREFIX_COUNTRY,
-                        PREFIX_GAME_TYPE);
-=======
-                        PREFIX_ADDRESS, PREFIX_SOCIAL, PREFIX_TAG, PREFIX_MINECRAFT_SERVER, PREFIX_TIMEZONE,
                         PREFIX_GAME_TYPE, PREFIX_TIME_INTERVAL);
->>>>>>> 6d730a6f
-
         Index index;
 
         try {
