package seedu.address.logic.parser;

import static java.util.Objects.requireNonNull;

import java.util.Collection;
import java.util.HashSet;
import java.util.Set;

import seedu.address.commons.core.index.Index;
import seedu.address.commons.util.StringUtil;
import seedu.address.logic.parser.exceptions.ParseException;
import seedu.address.logic.parser.exceptions.SocialNotFoundException;
import seedu.address.model.person.Address;
import seedu.address.model.person.Email;
import seedu.address.model.person.MinecraftName;
import seedu.address.model.person.Name;
import seedu.address.model.person.Phone;
import seedu.address.model.person.Platform;
import seedu.address.model.person.Social;
import seedu.address.model.person.TimeZone;
import seedu.address.model.server.Server;
import seedu.address.model.tag.Tag;

/**
 * Contains utility methods used for parsing strings in the various *Parser classes.
 */
public class ParserUtil {

    public static final String MESSAGE_INVALID_INDEX = "Index is not a non-zero unsigned integer.";

    /**
     * Parses {@code oneBasedIndex} into an {@code Index} and returns it. Leading and trailing whitespaces will be
     * trimmed.
     * @throws ParseException if the specified index is invalid (not non-zero unsigned integer).
     */
    public static Index parseIndex(String oneBasedIndex) throws ParseException {
        String trimmedIndex = oneBasedIndex.trim();
        if (!StringUtil.isNonZeroUnsignedInteger(trimmedIndex)) {
            throw new ParseException(MESSAGE_INVALID_INDEX);
        }
        return Index.fromOneBased(Integer.parseInt(trimmedIndex));
    }

    /**
     * Parses a {@code String name} into a {@code Name}.
     * Leading and trailing whitespaces will be trimmed.
     *
     * @throws ParseException if the given {@code name} is invalid.
     */
    public static Name parseName(String name) throws ParseException {
        requireNonNull(name);
        String trimmedName = name.trim();
        if (!Name.isValidName(trimmedName)) {
            throw new ParseException(Name.MESSAGE_CONSTRAINTS);
        }
        return new Name(trimmedName);
    }

    /**
     * Parses a {@code String minecraftName} into a {@code MinecraftName}.
     * Leading and trailing whitespaces will be trimmed.
     *
     * @throws ParseException if the given {@code minecraftName} is invalid.
     */
    public static MinecraftName parseMinecraftName(String minecraftName) throws ParseException {
        requireNonNull(minecraftName);
        String trimmedName = minecraftName.trim();
        if (!MinecraftName.isValidMinecraftName(trimmedName)) {
            throw new ParseException(Name.MESSAGE_CONSTRAINTS);
        }
        return new MinecraftName(trimmedName);
    }

    /**
     * Parses a {@code String phone} into a {@code Phone}.
     * Leading and trailing whitespaces will be trimmed.
     *
     * @throws ParseException if the given {@code phone} is invalid.
     */
    public static Phone parsePhone(String phone) throws ParseException {
        requireNonNull(phone);
        String trimmedPhone = phone.trim();
        if (!Phone.isValidPhone(trimmedPhone)) {
            throw new ParseException(Phone.MESSAGE_CONSTRAINTS);
        }
        return new Phone(trimmedPhone);
    }

    /**
     * Parses a {@code String address} into an {@code Address}.
     * Leading and trailing whitespaces will be trimmed.
     *
     * @throws ParseException if the given {@code address} is invalid.
     */
    public static Address parseAddress(String address) throws ParseException {
        requireNonNull(address);
        String trimmedAddress = address.trim();
        if (!Address.isValidAddress(trimmedAddress)) {
            throw new ParseException(Address.MESSAGE_CONSTRAINTS);
        }
        return new Address(trimmedAddress);
    }

    /**
     * Parses a {@code String email} into an {@code Email}.
     * Leading and trailing whitespaces will be trimmed.
     *
     * @throws ParseException if the given {@code email} is invalid.
     */
    public static Email parseEmail(String email) throws ParseException {
        requireNonNull(email);
        String trimmedEmail = email.trim();
        if (!Email.isValidEmail(trimmedEmail)) {
            throw new ParseException(Email.MESSAGE_CONSTRAINTS);
        }
        return new Email(trimmedEmail);
    }

    /**
     * Parses a {@code String social} into an {@code Social}.
     * Leading and trailing whitespaces will be trimmed.
     *
     * @throws ParseException if the given {@code socialStr} is invalid.
     */

    public static Set<Social> parseSocials(Collection<String> socialStr) throws ParseException {
        requireNonNull(socialStr);
        final Set<Social> socialSet = new HashSet<>();
        for (String str : socialStr) {
            socialSet.add(parseSocial(str));
        }
        return socialSet;
    }

    /**
     * Parses a {@code String socialStr} into a {@code Social}.
     *
     * @param socialStr the social media platform to be parsed
     * @return the social media platform
     * @throws ParseException if the given {@code socialStr} is invalid.
     */
    public static Social parseSocial(String socialStr) throws ParseException {
        requireNonNull(socialStr);

        if (!Social.isValidSocial(socialStr)) {
            throw new ParseException(Social.MESSAGE_CONSTRAINTS);
        }

        String[] strArray = socialStr.split("@");
        String rawPlatform = strArray[0];
        String handle = strArray[1];

        switch (rawPlatform) {
<<<<<<< HEAD
            case "fb":
                return new Social(handle, Platform.fb);
            case "ig":
                return new Social(handle, Platform.ig);
            case "sc":
                return new Social(handle, Platform.sc);
            default:
                throw new SocialNotFoundException();
=======
        case "fb":
            return new Social(handle, Platform.FACEBOOK);
        case "ig":
            return new Social(handle, Platform.INSTAGRAM);
        case "sc":
            return new Social(handle, Platform.SNAPCHAT);
        default:
            throw new SocialNotFoundException();
>>>>>>> ea127657
        }

    }

    /**
     * Parses a {@code String tag} into a {@code Tag}.
     * Leading and trailing whitespaces will be trimmed.
     *
     * @throws ParseException if the given {@code tag} is invalid.
     */
    public static Tag parseTag(String tag) throws ParseException {
        requireNonNull(tag);
        String trimmedTag = tag.trim();
        if (!Tag.isValidTagName(trimmedTag)) {
            throw new ParseException(Tag.MESSAGE_CONSTRAINTS);
        }
        return new Tag(trimmedTag);
    }

    /**
     * Parses {@code Collection<String> tags} into a {@code Set<Tag>}.
     */
    public static Set<Tag> parseTags(Collection<String> tags) throws ParseException {
        requireNonNull(tags);
        final Set<Tag> tagSet = new HashSet<>();
        for (String tagName : tags) {
            tagSet.add(parseTag(tagName));
        }
        return tagSet;
    }

    /**
     * Parses a {@code String server} into a {@code Server}.
     *
     * @param server the server to be parsed
     * @return the server
     * @throws ParseException if the given {@code server} is invalid.
     */
    public static Server parseServer(String server) throws ParseException {
        requireNonNull(server);
        String trimmedServer = server.trim();
        if (!Server.isValidServerName(trimmedServer)) {
            throw new ParseException(Server.getServerConstraints());
        }
        return new Server(trimmedServer);
    }

    /**
     * Parses {@code Collection<String> servers} into a {@code Set<Server>}.
     *
     * @param servers Collection of servers to be parsed.
     * @return Set of servers.
     * @throws ParseException if any of the servers are invalid.
     */
    public static Set<Server> parseServers(Collection<String> servers) throws ParseException {
        requireNonNull(servers);
        final Set<Server> serverSet = new HashSet<>();
        for (String serverName: servers) {
            serverSet.add(parseServer(serverName));
        }
        return serverSet;
    }

    /**
     * Parses a {@code String timezone offset} into a {@code TimeZone object}.
     * @param offset the offset of the timezone
     * @return the parsed offset as a TimeZone
     * @throws ParseException if the given {@code offset} is invalid.
     */
    public static TimeZone parseTimeZone(String offset) throws ParseException {
        requireNonNull(offset);
        String trimmedOffset = offset.trim();
        if (!TimeZone.isValidTimeZone(trimmedOffset)) {
            throw new ParseException(TimeZone.getMessageConstraints());
        }
        return new TimeZone(trimmedOffset);
    }
}<|MERGE_RESOLUTION|>--- conflicted
+++ resolved
@@ -151,25 +151,14 @@
         String handle = strArray[1];
 
         switch (rawPlatform) {
-<<<<<<< HEAD
-            case "fb":
-                return new Social(handle, Platform.fb);
-            case "ig":
-                return new Social(handle, Platform.ig);
-            case "sc":
-                return new Social(handle, Platform.sc);
-            default:
-                throw new SocialNotFoundException();
-=======
         case "fb":
-            return new Social(handle, Platform.FACEBOOK);
+            return new Social(handle, Platform.fb);
         case "ig":
-            return new Social(handle, Platform.INSTAGRAM);
+            return new Social(handle, Platform.ig);
         case "sc":
-            return new Social(handle, Platform.SNAPCHAT);
+            return new Social(handle, Platform.sc);
         default:
             throw new SocialNotFoundException();
->>>>>>> ea127657
         }
 
     }
