--- conflicted
+++ resolved
@@ -15,11 +15,8 @@
     public static final Prefix PREFIX_SOCIAL = new Prefix("s/");
     public static final Prefix PREFIX_MINECRAFT_SERVER = new Prefix("ms/");
     public static final Prefix PREFIX_TIMEZONE = new Prefix("tz/");
-<<<<<<< HEAD
     public static final Prefix PREFIX_GAME_TYPE = new Prefix("gt/");
-=======
     public static final Prefix PREFIX_DAY_TIME_OF_WEEK = new Prefix("dt/");
     public static final Prefix PREFIX_KEYWORD = new Prefix("k/");
->>>>>>> 238ad3f7
 
 }