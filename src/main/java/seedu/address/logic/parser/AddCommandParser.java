package seedu.address.logic.parser;

import static seedu.address.commons.core.Messages.MESSAGE_INVALID_COMMAND_FORMAT;
import static seedu.address.logic.parser.CliSyntax.PREFIX_ADDRESS;
import static seedu.address.logic.parser.CliSyntax.PREFIX_COUNTRY;
import static seedu.address.logic.parser.CliSyntax.PREFIX_EMAIL;
import static seedu.address.logic.parser.CliSyntax.PREFIX_GAME_TYPE;
import static seedu.address.logic.parser.CliSyntax.PREFIX_MINECRAFT_NAME;
import static seedu.address.logic.parser.CliSyntax.PREFIX_MINECRAFT_SERVER;
import static seedu.address.logic.parser.CliSyntax.PREFIX_NAME;
import static seedu.address.logic.parser.CliSyntax.PREFIX_PHONE;
import static seedu.address.logic.parser.CliSyntax.PREFIX_SOCIAL;
import static seedu.address.logic.parser.CliSyntax.PREFIX_TAG;
<<<<<<< HEAD
=======
import static seedu.address.logic.parser.CliSyntax.PREFIX_TIME_INTERVAL;
import static seedu.address.logic.parser.CliSyntax.PREFIX_TIMEZONE;
>>>>>>> 6d730a6f

import java.util.Set;
import java.util.stream.Stream;

import seedu.address.logic.commands.AddCommand;
import seedu.address.logic.parser.exceptions.ParseException;
import seedu.address.logic.parser.utils.CheckedFunction;
<<<<<<< HEAD
import seedu.address.model.person.Address;
import seedu.address.model.person.Country;
import seedu.address.model.person.Email;
import seedu.address.model.person.GameType;
import seedu.address.model.person.MinecraftName;
import seedu.address.model.person.Name;
import seedu.address.model.person.Person;
import seedu.address.model.person.Phone;
import seedu.address.model.person.Social;
=======
import seedu.address.model.person.*;
>>>>>>> 6d730a6f
import seedu.address.model.server.Server;
import seedu.address.model.tag.Tag;

/**
 * Parses input arguments and creates a new AddCommand object
 */
public class AddCommandParser implements Parser<AddCommand> {

    /**
     * Parses the given {@code String} of arguments in the context of the AddCommand
     * and returns an AddCommand object for execution.
     * @throws ParseException if the user input does not conform the expected format
     */
    public AddCommand parse(String args) throws ParseException {

        ArgumentMultimap argMultimap =
                ArgumentTokenizer.tokenize(args, PREFIX_NAME, PREFIX_MINECRAFT_NAME, PREFIX_PHONE, PREFIX_EMAIL,
                        PREFIX_ADDRESS, PREFIX_SOCIAL, PREFIX_TAG, PREFIX_MINECRAFT_SERVER, PREFIX_COUNTRY,
                        PREFIX_GAME_TYPE);

        if (!arePrefixesPresent(argMultimap, PREFIX_NAME, PREFIX_MINECRAFT_NAME)
                || !argMultimap.getPreamble().isEmpty()) {
            throw new ParseException(String.format(MESSAGE_INVALID_COMMAND_FORMAT, AddCommand.MESSAGE_USAGE));
        }

        Name name = (Name) parseMandatoryArgument(PREFIX_NAME, argMultimap, ParserUtil::parseName);
        MinecraftName mcName = (MinecraftName) parseMandatoryArgument(PREFIX_MINECRAFT_NAME, argMultimap,
                ParserUtil::parseMinecraftName);
        Phone phone = (Phone) parseOptionalArgument(PREFIX_PHONE, argMultimap, ParserUtil::parsePhone);
        Email email = (Email) parseOptionalArgument(PREFIX_EMAIL, argMultimap, ParserUtil::parseEmail);
        Address address = (Address) parseOptionalArgument(PREFIX_ADDRESS, argMultimap, ParserUtil::parseAddress);
        Country country = (Country) parseOptionalArgument(PREFIX_COUNTRY, argMultimap, ParserUtil::parseCountry);
        Set<Social> socialList = ParserUtil.parseSocials(argMultimap.getAllValues(PREFIX_SOCIAL));
        Set<Tag> tagList = ParserUtil.parseTags(argMultimap.getAllValues(PREFIX_TAG));
        Set<Server> serverList = ParserUtil.parseServers(argMultimap.getAllValues(PREFIX_MINECRAFT_SERVER));
        Set<GameType> gameTypeList = ParserUtil.parseGameType(argMultimap.getAllValues(PREFIX_GAME_TYPE));
        Set<ITimesAvailable> timesAvailable = ParserUtil.parseTimeIntervals(argMultimap.getAllValues(PREFIX_TIME_INTERVAL));

<<<<<<< HEAD
        Person person = new Person(name, mcName, phone, email, address, socialList, tagList, serverList, country,
                gameTypeList);
=======
        Person person = new Person(name, mcName, phone, email, address, socialList, tagList, serverList, timeZone,
                gameTypeList, timesAvailable);
>>>>>>> 6d730a6f

        return new AddCommand(person);
    }

    private Object parseOptionalArgument(Prefix prefix, ArgumentMultimap argMultimap,
                                         CheckedFunction<String, ?> parserFn) throws ParseException {
        if (argMultimap.getValue(prefix).isPresent()) {
            return parserFn.apply(argMultimap.getValue(prefix).get());
        }
        return null;
    }

    private Object parseMandatoryArgument(Prefix prefix, ArgumentMultimap argMultimap,
                                          CheckedFunction<String, ?> parserFn) throws ParseException {
        return parserFn.apply(argMultimap.getValue(prefix).get());
    }

    /**
     * Returns true if none of the prefixes contains empty {@code Optional} values in the given
     * {@code ArgumentMultimap}.
     */
    private static boolean arePrefixesPresent(ArgumentMultimap argumentMultimap, Prefix... prefixes) {
        return Stream.of(prefixes).allMatch(prefix -> argumentMultimap.getValue(prefix).isPresent());
    }

}<|MERGE_RESOLUTION|>--- conflicted
+++ resolved
@@ -11,11 +11,8 @@
 import static seedu.address.logic.parser.CliSyntax.PREFIX_PHONE;
 import static seedu.address.logic.parser.CliSyntax.PREFIX_SOCIAL;
 import static seedu.address.logic.parser.CliSyntax.PREFIX_TAG;
-<<<<<<< HEAD
-=======
 import static seedu.address.logic.parser.CliSyntax.PREFIX_TIME_INTERVAL;
-import static seedu.address.logic.parser.CliSyntax.PREFIX_TIMEZONE;
->>>>>>> 6d730a6f
+
 
 import java.util.Set;
 import java.util.stream.Stream;
@@ -23,19 +20,18 @@
 import seedu.address.logic.commands.AddCommand;
 import seedu.address.logic.parser.exceptions.ParseException;
 import seedu.address.logic.parser.utils.CheckedFunction;
-<<<<<<< HEAD
+
 import seedu.address.model.person.Address;
 import seedu.address.model.person.Country;
 import seedu.address.model.person.Email;
 import seedu.address.model.person.GameType;
+import seedu.address.model.person.ITimesAvailable;
 import seedu.address.model.person.MinecraftName;
 import seedu.address.model.person.Name;
 import seedu.address.model.person.Person;
 import seedu.address.model.person.Phone;
 import seedu.address.model.person.Social;
-=======
-import seedu.address.model.person.*;
->>>>>>> 6d730a6f
+
 import seedu.address.model.server.Server;
 import seedu.address.model.tag.Tag;
 
@@ -54,7 +50,7 @@
         ArgumentMultimap argMultimap =
                 ArgumentTokenizer.tokenize(args, PREFIX_NAME, PREFIX_MINECRAFT_NAME, PREFIX_PHONE, PREFIX_EMAIL,
                         PREFIX_ADDRESS, PREFIX_SOCIAL, PREFIX_TAG, PREFIX_MINECRAFT_SERVER, PREFIX_COUNTRY,
-                        PREFIX_GAME_TYPE);
+                        PREFIX_GAME_TYPE, PREFIX_TIME_INTERVAL);
 
         if (!arePrefixesPresent(argMultimap, PREFIX_NAME, PREFIX_MINECRAFT_NAME)
                 || !argMultimap.getPreamble().isEmpty()) {
@@ -72,15 +68,11 @@
         Set<Tag> tagList = ParserUtil.parseTags(argMultimap.getAllValues(PREFIX_TAG));
         Set<Server> serverList = ParserUtil.parseServers(argMultimap.getAllValues(PREFIX_MINECRAFT_SERVER));
         Set<GameType> gameTypeList = ParserUtil.parseGameType(argMultimap.getAllValues(PREFIX_GAME_TYPE));
-        Set<ITimesAvailable> timesAvailable = ParserUtil.parseTimeIntervals(argMultimap.getAllValues(PREFIX_TIME_INTERVAL));
+        Set<ITimesAvailable> timesAvailable = ParserUtil.parseTimeIntervals(argMultimap
+                .getAllValues(PREFIX_TIME_INTERVAL));
 
-<<<<<<< HEAD
         Person person = new Person(name, mcName, phone, email, address, socialList, tagList, serverList, country,
-                gameTypeList);
-=======
-        Person person = new Person(name, mcName, phone, email, address, socialList, tagList, serverList, timeZone,
                 gameTypeList, timesAvailable);
->>>>>>> 6d730a6f
 
         return new AddCommand(person);
     }
