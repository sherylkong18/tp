package seedu.address.logic.parser;

import static seedu.address.commons.core.Messages.MESSAGE_INVALID_COMMAND_FORMAT;
import static seedu.address.logic.parser.CliSyntax.*;

import java.util.Set;
import java.util.stream.Stream;

import seedu.address.logic.commands.AddCommand;
import seedu.address.logic.parser.exceptions.ParseException;
<<<<<<< HEAD
import seedu.address.model.person.Address;
import seedu.address.model.person.Email;
import seedu.address.model.person.MinecraftName;
import seedu.address.model.person.Name;
import seedu.address.model.person.Person;
import seedu.address.model.person.Phone;
import seedu.address.model.person.Social;
=======
import seedu.address.model.person.*;
import seedu.address.model.server.Server;
>>>>>>> 8f3ebb84
import seedu.address.model.tag.Tag;

/**
 * Parses input arguments and creates a new AddCommand object
 */
public class AddCommandParser implements Parser<AddCommand> {

    /**
     * Parses the given {@code String} of arguments in the context of the AddCommand
     * and returns an AddCommand object for execution.
     * @throws ParseException if the user input does not conform the expected format
     */
    public AddCommand parse(String args) throws ParseException {
        ArgumentMultimap argMultimap =
                ArgumentTokenizer.tokenize(args, PREFIX_NAME, PREFIX_MINECRAFT_NAME, PREFIX_PHONE, PREFIX_EMAIL, PREFIX_ADDRESS, PREFIX_SOCIALS, PREFIX_TAG, PREFIX_MINECRAFT_SERVER);

        if (!arePrefixesPresent(argMultimap, PREFIX_NAME, PREFIX_MINECRAFT_NAME, PREFIX_ADDRESS, PREFIX_PHONE, PREFIX_EMAIL)
                || !argMultimap.getPreamble().isEmpty()) {
            throw new ParseException(String.format(MESSAGE_INVALID_COMMAND_FORMAT, AddCommand.MESSAGE_USAGE));
        }

        Name name = ParserUtil.parseName(argMultimap.getValue(PREFIX_NAME).get());
        MinecraftName mcName = ParserUtil.parseMinecraftName(argMultimap.getValue(PREFIX_MINECRAFT_NAME).get());
        Phone phone = ParserUtil.parsePhone(argMultimap.getValue(PREFIX_PHONE).get());
        Email email = ParserUtil.parseEmail(argMultimap.getValue(PREFIX_EMAIL).get());
        Address address = ParserUtil.parseAddress(argMultimap.getValue(PREFIX_ADDRESS).get());
        Set<Social> socialList = ParserUtil.parseSocials(argMultimap.getAllValues(PREFIX_SOCIALS));
        Set<Tag> tagList = ParserUtil.parseTags(argMultimap.getAllValues(PREFIX_TAG));
        Set<Server> serverList = ParserUtil.parseServers(argMultimap.getAllValues(PREFIX_MINECRAFT_SERVER));
        TimeZone timeZone = ParserUtil.parseTimeZone(argMultimap.getValue(PREFIX_TIMEZONE).get());

<<<<<<< HEAD
        Person person = new Person(name, mcName, phone, email, address, socialList, tagList);
=======
        Person person = new Person(name, mcName, phone, email, address, socials, tagList, serverList, timeZone);
>>>>>>> 8f3ebb84

        return new AddCommand(person);
    }

    /**
     * Returns true if none of the prefixes contains empty {@code Optional} values in the given
     * {@code ArgumentMultimap}.
     */
    private static boolean arePrefixesPresent(ArgumentMultimap argumentMultimap, Prefix... prefixes) {
        return Stream.of(prefixes).allMatch(prefix -> argumentMultimap.getValue(prefix).isPresent());
    }

}<|MERGE_RESOLUTION|>--- conflicted
+++ resolved
@@ -8,7 +8,6 @@
 
 import seedu.address.logic.commands.AddCommand;
 import seedu.address.logic.parser.exceptions.ParseException;
-<<<<<<< HEAD
 import seedu.address.model.person.Address;
 import seedu.address.model.person.Email;
 import seedu.address.model.person.MinecraftName;
@@ -16,10 +15,7 @@
 import seedu.address.model.person.Person;
 import seedu.address.model.person.Phone;
 import seedu.address.model.person.Social;
-=======
-import seedu.address.model.person.*;
 import seedu.address.model.server.Server;
->>>>>>> 8f3ebb84
 import seedu.address.model.tag.Tag;
 
 /**
@@ -50,12 +46,7 @@
         Set<Tag> tagList = ParserUtil.parseTags(argMultimap.getAllValues(PREFIX_TAG));
         Set<Server> serverList = ParserUtil.parseServers(argMultimap.getAllValues(PREFIX_MINECRAFT_SERVER));
         TimeZone timeZone = ParserUtil.parseTimeZone(argMultimap.getValue(PREFIX_TIMEZONE).get());
-
-<<<<<<< HEAD
-        Person person = new Person(name, mcName, phone, email, address, socialList, tagList);
-=======
         Person person = new Person(name, mcName, phone, email, address, socials, tagList, serverList, timeZone);
->>>>>>> 8f3ebb84
 
         return new AddCommand(person);
     }
