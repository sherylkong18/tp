--- conflicted
+++ resolved
@@ -159,12 +159,10 @@
         builder.append("Address: ").append(getFieldOrElse(getAddress().toString())).append("\n");
         builder.append("Timezone: ").append(getFieldOrElse(getTimeZone().toString())).append("\n");
         builder.append("Servers: ").append(getFieldOrElse(getServers())).append("\n");
-<<<<<<< HEAD
         builder.append("Timezone: ").append(getFieldOrElse(getTimeZone().toString()));
         builder.append("Preferred Game Types: ").append(getFieldOrElse(getGameType().toString()));
-=======
         builder.append("Socials: ").append(getFieldOrElse(getSocials()));
->>>>>>> 4de043a5
+
         return builder.toString();
     }
 
