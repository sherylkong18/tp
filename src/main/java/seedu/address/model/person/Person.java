--- conflicted
+++ resolved
@@ -24,26 +24,20 @@
 
     // Data fields
     private final Address address;
-<<<<<<< HEAD
+    
     private final Set<Social> socials;
-=======
-    private final Socials socials;
 
     private final TimeZone timeZone;
 
     private Set<Server> servers = new HashSet<>();
->>>>>>> 8f3ebb84
+
     private final Set<Tag> tags = new HashSet<>();
 
     /**
      * Every field must be present and not null.
      */
-<<<<<<< HEAD
-    public Person(Name name, MinecraftName minecraftName, Phone phone, Email email, Address address,
-                  Set<Social> socialsList, Set<Tag> tags) {
-=======
-    public Person(Name name, MinecraftName minecraftName, Phone phone, Email email, Address address, Socials socials, Set<Tag> tags, Set<Server> servers, TimeZone timeZone) {
->>>>>>> 8f3ebb84
+
+    public Person(Name name, MinecraftName minecraftName, Phone phone, Email email, Address address, Set<Social> socialsList, Set<Tag> tags, Set<Server> servers, TimeZone timeZone) {
         requireAllNonNull(name, minecraftName, phone, email, address, tags);
         this.name = name;
         this.minecraftName = minecraftName;
