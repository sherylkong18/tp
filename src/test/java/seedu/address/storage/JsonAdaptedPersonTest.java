--- conflicted
+++ resolved
@@ -60,11 +60,7 @@
         JsonAdaptedPerson person =
                 new JsonAdaptedPerson(INVALID_NAME, VALID_MINECRAFTNAME, VALID_PHONE,
                         VALID_EMAIL, VALID_ADDRESS, VALID_SOCIALS, VALID_TAGS,
-<<<<<<< HEAD
-                        VALID_SERVERS, VALID_COUNTRY, VALID_GAME_TYPE);
-=======
-                        VALID_SERVERS, VALID_TIMEZONE, VALID_GAME_TYPE, VALID_TIME_INTERVAL);
->>>>>>> 6d730a6f
+                        VALID_SERVERS, VALID_COUNTRY, VALID_GAME_TYPE, VALID_TIME_INTERVAL);
         String expectedMessage = Name.MESSAGE_CONSTRAINTS;
     }
 
@@ -72,11 +68,7 @@
     public void toModelType_nullName_throwsIllegalValueException() {
         JsonAdaptedPerson person = new JsonAdaptedPerson(null, VALID_MINECRAFTNAME,
                 VALID_PHONE, VALID_EMAIL, VALID_ADDRESS,
-<<<<<<< HEAD
-                VALID_SOCIALS, VALID_TAGS, VALID_SERVERS, VALID_COUNTRY, VALID_GAME_TYPE);
-=======
-                VALID_SOCIALS, VALID_TAGS, VALID_SERVERS, VALID_TIMEZONE, VALID_GAME_TYPE, VALID_TIME_INTERVAL);
->>>>>>> 6d730a6f
+                VALID_SOCIALS, VALID_TAGS, VALID_SERVERS, VALID_COUNTRY, VALID_GAME_TYPE, VALID_TIME_INTERVAL);
         String expectedMessage = String.format(MISSING_FIELD_MESSAGE_FORMAT, Name.class.getSimpleName());
         assertThrows(IllegalValueException.class, expectedMessage, person::toModelType);
     }
@@ -86,11 +78,7 @@
         JsonAdaptedPerson person =
                 new JsonAdaptedPerson(VALID_NAME, VALID_MINECRAFTNAME,
                         INVALID_PHONE, VALID_EMAIL, VALID_ADDRESS, VALID_SOCIALS,
-<<<<<<< HEAD
-                        VALID_TAGS, VALID_SERVERS, VALID_COUNTRY, VALID_GAME_TYPE);
-=======
-                        VALID_TAGS, VALID_SERVERS, VALID_TIMEZONE, VALID_GAME_TYPE, VALID_TIME_INTERVAL);
->>>>>>> 6d730a6f
+                        VALID_TAGS, VALID_SERVERS, VALID_COUNTRY, VALID_GAME_TYPE, VALID_TIME_INTERVAL);
         String expectedMessage = Phone.MESSAGE_CONSTRAINTS;
         assertThrows(IllegalValueException.class, expectedMessage, person::toModelType);
     }
@@ -99,11 +87,7 @@
     public void toModelType_nullPhone_throwsIllegalValueException() {
         JsonAdaptedPerson person = new JsonAdaptedPerson(VALID_NAME, VALID_MINECRAFTNAME,
                 null, VALID_EMAIL, VALID_ADDRESS,
-<<<<<<< HEAD
-                VALID_SOCIALS, VALID_TAGS, VALID_SERVERS, VALID_COUNTRY, VALID_GAME_TYPE);
-=======
-                VALID_SOCIALS, VALID_TAGS, VALID_SERVERS, VALID_TIMEZONE, VALID_GAME_TYPE, VALID_TIME_INTERVAL);
->>>>>>> 6d730a6f
+                VALID_SOCIALS, VALID_TAGS, VALID_SERVERS, VALID_COUNTRY, VALID_GAME_TYPE, VALID_TIME_INTERVAL);
         String expectedMessage = String.format(MISSING_FIELD_MESSAGE_FORMAT, Phone.class.getSimpleName());
         assertThrows(IllegalValueException.class, expectedMessage, person::toModelType);
     }
@@ -113,11 +97,7 @@
         JsonAdaptedPerson person =
                 new JsonAdaptedPerson(VALID_NAME, VALID_MINECRAFTNAME, VALID_PHONE,
                         INVALID_EMAIL, VALID_ADDRESS, VALID_SOCIALS,
-<<<<<<< HEAD
-                        VALID_TAGS, VALID_SERVERS, VALID_COUNTRY, VALID_GAME_TYPE);
-=======
-                        VALID_TAGS, VALID_SERVERS, VALID_TIMEZONE, VALID_GAME_TYPE, VALID_TIME_INTERVAL);
->>>>>>> 6d730a6f
+                        VALID_TAGS, VALID_SERVERS, VALID_COUNTRY, VALID_GAME_TYPE, VALID_TIME_INTERVAL);
         String expectedMessage = Email.MESSAGE_CONSTRAINTS;
     }
 
@@ -125,11 +105,7 @@
     public void toModelType_nullEmail_throwsIllegalValueException() {
         JsonAdaptedPerson person = new JsonAdaptedPerson(VALID_NAME, VALID_MINECRAFTNAME,
                 VALID_PHONE, null, VALID_ADDRESS,
-<<<<<<< HEAD
-                VALID_SOCIALS, VALID_TAGS, VALID_SERVERS, VALID_COUNTRY, VALID_GAME_TYPE);
-=======
-                VALID_SOCIALS, VALID_TAGS, VALID_SERVERS, VALID_TIMEZONE, VALID_GAME_TYPE, VALID_TIME_INTERVAL);
->>>>>>> 6d730a6f
+                VALID_SOCIALS, VALID_TAGS, VALID_SERVERS, VALID_COUNTRY, VALID_GAME_TYPE, VALID_TIME_INTERVAL);
         String expectedMessage = String.format(MISSING_FIELD_MESSAGE_FORMAT, Email.class.getSimpleName());
         assertThrows(IllegalValueException.class, expectedMessage, person::toModelType);
     }
@@ -139,11 +115,7 @@
         JsonAdaptedPerson person =
                 new JsonAdaptedPerson(VALID_NAME, VALID_MINECRAFTNAME, VALID_PHONE,
                         VALID_EMAIL, INVALID_ADDRESS, VALID_SOCIALS,
-<<<<<<< HEAD
-                        VALID_TAGS, VALID_SERVERS, VALID_COUNTRY, VALID_GAME_TYPE);
-=======
-                        VALID_TAGS, VALID_SERVERS, VALID_TIMEZONE, VALID_GAME_TYPE, VALID_TIME_INTERVAL);
->>>>>>> 6d730a6f
+                        VALID_TAGS, VALID_SERVERS, VALID_COUNTRY, VALID_GAME_TYPE, VALID_TIME_INTERVAL);
         String expectedMessage = Address.MESSAGE_CONSTRAINTS;
     }
 
@@ -151,11 +123,7 @@
     public void toModelType_nullAddress_throwsIllegalValueException() {
         JsonAdaptedPerson person = new JsonAdaptedPerson(VALID_NAME, VALID_MINECRAFTNAME,
                 VALID_PHONE, VALID_EMAIL, null,
-<<<<<<< HEAD
-                VALID_SOCIALS, VALID_TAGS, VALID_SERVERS, VALID_COUNTRY, VALID_GAME_TYPE);
-=======
-                VALID_SOCIALS, VALID_TAGS, VALID_SERVERS, VALID_TIMEZONE, VALID_GAME_TYPE, VALID_TIME_INTERVAL);
->>>>>>> 6d730a6f
+                VALID_SOCIALS, VALID_TAGS, VALID_SERVERS, VALID_COUNTRY, VALID_GAME_TYPE, VALID_TIME_INTERVAL);
         String expectedMessage = String.format(MISSING_FIELD_MESSAGE_FORMAT, Address.class.getSimpleName());
         assertThrows(IllegalValueException.class, expectedMessage, person::toModelType);
     }
@@ -167,11 +135,7 @@
         JsonAdaptedPerson person =
                 new JsonAdaptedPerson(VALID_NAME, VALID_MINECRAFTNAME, VALID_PHONE,
                         VALID_EMAIL, VALID_ADDRESS, VALID_SOCIALS,
-<<<<<<< HEAD
-                        invalidTags, VALID_SERVERS, VALID_COUNTRY, VALID_GAME_TYPE);
-=======
-                        invalidTags, VALID_SERVERS, VALID_TIMEZONE, VALID_GAME_TYPE, VALID_TIME_INTERVAL);
->>>>>>> 6d730a6f
+                        invalidTags, VALID_SERVERS, VALID_COUNTRY, VALID_GAME_TYPE, VALID_TIME_INTERVAL);
         assertThrows(IllegalValueException.class, person::toModelType);
     }
 
