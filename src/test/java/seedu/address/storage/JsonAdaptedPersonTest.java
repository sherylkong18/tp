package seedu.address.storage;

import static org.junit.jupiter.api.Assertions.assertEquals;
import static seedu.address.storage.JsonAdaptedPerson.MISSING_FIELD_MESSAGE_FORMAT;
import static seedu.address.testutil.Assert.assertThrows;
import static seedu.address.testutil.TypicalPersons.BENSON;

import java.util.ArrayList;
import java.util.List;
import java.util.stream.Collectors;

import org.junit.jupiter.api.Test;

import seedu.address.commons.exceptions.IllegalValueException;
import seedu.address.model.person.Address;
import seedu.address.model.person.Email;
import seedu.address.model.person.Name;
import seedu.address.model.person.Phone;

public class JsonAdaptedPersonTest {
    private static final String INVALID_NAME = "R@chel";
    private static final String INVALID_MINECRAFTNAME = "Rachel Tan";
    private static final String INVALID_PHONE = "+651a234";
    private static final String INVALID_ADDRESS = " ";
    private static final String INVALID_EMAIL = "example.com";
    private static final String INVALID_TAG = "#friend";

    private static final String VALID_NAME = BENSON.getName().toString();
<<<<<<< HEAD
    private static final String VALID_MINECRAFTNAME = "RachelTan";
=======
    private static final String VALID_MINECRAFTNAME = BENSON.getMinecraftName().toString();
>>>>>>> d7485c17
    private static final String VALID_PHONE = BENSON.getPhone().toString();
    private static final String VALID_EMAIL = BENSON.getEmail().toString();
    private static final String VALID_ADDRESS = BENSON.getAddress().toString();
    private static final List<JsonAdaptedSocial> VALID_SOCIALS = BENSON.getSocials().stream()
            .map(JsonAdaptedSocial::new)
            .collect(Collectors.toList());
    private static final List<JsonAdaptedTag> VALID_TAGS = BENSON.getTags().stream()
            .map(JsonAdaptedTag::new)
            .collect(Collectors.toList());

    private static final List<JsonAdaptedMinecraftServer> VALID_SERVERS = BENSON.getServers().stream()
            .map(JsonAdaptedMinecraftServer::new)
            .collect(Collectors.toList());
    private static final String VALID_TIMEZONE = BENSON.getTimeZone().toString();
    @Test
    public void toModelType_validPersonDetails_returnsPerson() throws Exception {
        JsonAdaptedPerson person = new JsonAdaptedPerson(BENSON);
        assertEquals(BENSON, person.toModelType());
    }

    @Test
    public void toModelType_invalidName_throwsIllegalValueException() {
        JsonAdaptedPerson person =
                new JsonAdaptedPerson(INVALID_NAME, VALID_MINECRAFTNAME, VALID_PHONE,
                        VALID_EMAIL, VALID_ADDRESS, VALID_SOCIALS, VALID_TAGS,
                        VALID_SERVERS, VALID_TIMEZONE);
        String expectedMessage = Name.MESSAGE_CONSTRAINTS;
    }

    @Test
    public void toModelType_nullName_throwsIllegalValueException() {
        JsonAdaptedPerson person = new JsonAdaptedPerson(null, VALID_MINECRAFTNAME,
                VALID_PHONE, VALID_EMAIL, VALID_ADDRESS,
                VALID_SOCIALS, VALID_TAGS, VALID_SERVERS, VALID_TIMEZONE);
        String expectedMessage = String.format(MISSING_FIELD_MESSAGE_FORMAT, Name.class.getSimpleName());
        assertThrows(IllegalValueException.class, expectedMessage, person::toModelType);
    }

    @Test
    public void toModelType_invalidPhone_throwsIllegalValueException() {
        JsonAdaptedPerson person =
<<<<<<< HEAD
                new JsonAdaptedPerson(VALID_NAME, VALID_MINECRAFTNAME,
                        INVALID_PHONE, VALID_EMAIL, VALID_ADDRESS, VALID_SOCIALS,
=======
                new JsonAdaptedPerson(VALID_NAME, VALID_MINECRAFTNAME, INVALID_PHONE,
                        VALID_EMAIL, VALID_ADDRESS, VALID_SOCIALS,
>>>>>>> d7485c17
                        VALID_TAGS, VALID_SERVERS, VALID_TIMEZONE);
        String expectedMessage = Phone.MESSAGE_CONSTRAINTS;
        assertThrows(IllegalValueException.class, expectedMessage, person::toModelType);
    }

    @Test
    public void toModelType_nullPhone_throwsIllegalValueException() {
        JsonAdaptedPerson person = new JsonAdaptedPerson(VALID_NAME, VALID_MINECRAFTNAME,
<<<<<<< HEAD
                null, VALID_EMAIL, VALID_ADDRESS,
                VALID_SOCIALS, VALID_TAGS, VALID_SERVERS, VALID_TIMEZONE);
=======
                null, VALID_EMAIL, VALID_ADDRESS, VALID_SOCIALS, VALID_TAGS, VALID_SERVERS, VALID_TIMEZONE);
>>>>>>> d7485c17
        String expectedMessage = String.format(MISSING_FIELD_MESSAGE_FORMAT, Phone.class.getSimpleName());
        assertThrows(IllegalValueException.class, expectedMessage, person::toModelType);
    }

    @Test
    public void toModelType_invalidEmail_throwsIllegalValueException() {
        JsonAdaptedPerson person =
                new JsonAdaptedPerson(VALID_NAME, VALID_MINECRAFTNAME, VALID_PHONE,
                        INVALID_EMAIL, VALID_ADDRESS, VALID_SOCIALS,
                        VALID_TAGS, VALID_SERVERS, VALID_TIMEZONE);
        String expectedMessage = Email.MESSAGE_CONSTRAINTS;
    }

    @Test
    public void toModelType_nullEmail_throwsIllegalValueException() {
        JsonAdaptedPerson person = new JsonAdaptedPerson(VALID_NAME, VALID_MINECRAFTNAME,
                VALID_PHONE, null, VALID_ADDRESS,
                VALID_SOCIALS, VALID_TAGS, VALID_SERVERS, VALID_TIMEZONE);
        String expectedMessage = String.format(MISSING_FIELD_MESSAGE_FORMAT, Email.class.getSimpleName());
        assertThrows(IllegalValueException.class, expectedMessage, person::toModelType);
    }

    @Test
    public void toModelType_invalidAddress_throwsIllegalValueException() {
        JsonAdaptedPerson person =
                new JsonAdaptedPerson(VALID_NAME, VALID_MINECRAFTNAME, VALID_PHONE,
                        VALID_EMAIL, INVALID_ADDRESS, VALID_SOCIALS,
                        VALID_TAGS, VALID_SERVERS, VALID_TIMEZONE);
        String expectedMessage = Address.MESSAGE_CONSTRAINTS;
    }

    @Test
    public void toModelType_nullAddress_throwsIllegalValueException() {
        JsonAdaptedPerson person = new JsonAdaptedPerson(VALID_NAME, VALID_MINECRAFTNAME,
                VALID_PHONE, VALID_EMAIL, null,
                VALID_SOCIALS, VALID_TAGS, VALID_SERVERS, VALID_TIMEZONE);
        String expectedMessage = String.format(MISSING_FIELD_MESSAGE_FORMAT, Address.class.getSimpleName());
        assertThrows(IllegalValueException.class, expectedMessage, person::toModelType);
    }

    @Test
    public void toModelType_invalidTags_throwsIllegalValueException() {
        List<JsonAdaptedTag> invalidTags = new ArrayList<>(VALID_TAGS);
        invalidTags.add(new JsonAdaptedTag(INVALID_TAG));
        JsonAdaptedPerson person =
                new JsonAdaptedPerson(VALID_NAME, VALID_MINECRAFTNAME, VALID_PHONE,
                        VALID_EMAIL, VALID_ADDRESS, VALID_SOCIALS,
                        invalidTags, VALID_SERVERS, VALID_TIMEZONE);
        assertThrows(IllegalValueException.class, person::toModelType);
    }

}<|MERGE_RESOLUTION|>--- conflicted
+++ resolved
@@ -26,11 +26,8 @@
     private static final String INVALID_TAG = "#friend";
 
     private static final String VALID_NAME = BENSON.getName().toString();
-<<<<<<< HEAD
-    private static final String VALID_MINECRAFTNAME = "RachelTan";
-=======
+
     private static final String VALID_MINECRAFTNAME = BENSON.getMinecraftName().toString();
->>>>>>> d7485c17
     private static final String VALID_PHONE = BENSON.getPhone().toString();
     private static final String VALID_EMAIL = BENSON.getEmail().toString();
     private static final String VALID_ADDRESS = BENSON.getAddress().toString();
@@ -72,13 +69,8 @@
     @Test
     public void toModelType_invalidPhone_throwsIllegalValueException() {
         JsonAdaptedPerson person =
-<<<<<<< HEAD
                 new JsonAdaptedPerson(VALID_NAME, VALID_MINECRAFTNAME,
                         INVALID_PHONE, VALID_EMAIL, VALID_ADDRESS, VALID_SOCIALS,
-=======
-                new JsonAdaptedPerson(VALID_NAME, VALID_MINECRAFTNAME, INVALID_PHONE,
-                        VALID_EMAIL, VALID_ADDRESS, VALID_SOCIALS,
->>>>>>> d7485c17
                         VALID_TAGS, VALID_SERVERS, VALID_TIMEZONE);
         String expectedMessage = Phone.MESSAGE_CONSTRAINTS;
         assertThrows(IllegalValueException.class, expectedMessage, person::toModelType);
@@ -87,12 +79,8 @@
     @Test
     public void toModelType_nullPhone_throwsIllegalValueException() {
         JsonAdaptedPerson person = new JsonAdaptedPerson(VALID_NAME, VALID_MINECRAFTNAME,
-<<<<<<< HEAD
                 null, VALID_EMAIL, VALID_ADDRESS,
                 VALID_SOCIALS, VALID_TAGS, VALID_SERVERS, VALID_TIMEZONE);
-=======
-                null, VALID_EMAIL, VALID_ADDRESS, VALID_SOCIALS, VALID_TAGS, VALID_SERVERS, VALID_TIMEZONE);
->>>>>>> d7485c17
         String expectedMessage = String.format(MISSING_FIELD_MESSAGE_FORMAT, Phone.class.getSimpleName());
         assertThrows(IllegalValueException.class, expectedMessage, person::toModelType);
     }
