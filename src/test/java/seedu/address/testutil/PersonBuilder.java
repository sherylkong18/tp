package seedu.address.testutil;

import java.util.Arrays;
import java.util.Collection;
import java.util.HashSet;
import java.util.Set;
import java.util.stream.Collectors;

import seedu.address.model.person.Address;
import seedu.address.model.person.MinecraftName;
import seedu.address.model.person.Email;
import seedu.address.model.person.Name;
import seedu.address.model.person.Person;
import seedu.address.model.person.Phone;
import seedu.address.model.person.Social;
import seedu.address.model.tag.Tag;


/**
 * A utility class to help with building Person objects.
 */
public class PersonBuilder {

    public static final String DEFAULT_NAME = "Amy Bee";
    public static final String DEFAULT_MINECRAFTNAME = "AmyBee123";
    public static final String DEFAULT_PHONE = "85355255";
    public static final String DEFAULT_EMAIL = "amy@gmail.com";
    public static final String DEFAULT_ADDRESS = "123, Jurong West Ave 6, #08-111";

    private Name name;
    private MinecraftName minecraftName;
    private Phone phone;
    private Email email;
    private Address address;
    private Set<Social> socials;
    private Set<Tag> tags;

    /**
     * Creates a {@code PersonBuilder} with the default details.
     */
    public PersonBuilder() {
        name = new Name(DEFAULT_NAME);
        minecraftName = new MinecraftName(DEFAULT_MINECRAFTNAME);
        phone = new Phone(DEFAULT_PHONE);
        email = new Email(DEFAULT_EMAIL);
        address = new Address(DEFAULT_ADDRESS);
        socials = new HashSet<>();
        tags = new HashSet<>();
    }

    /**
     * Initializes the PersonBuilder with the data of {@code personToCopy}.
     */
    public PersonBuilder(Person personToCopy) {
        name = personToCopy.getName();
        minecraftName = personToCopy.getMinecraftName();
        phone = personToCopy.getPhone();
        email = personToCopy.getEmail();
        address = personToCopy.getAddress();
        socials = new HashSet<>(personToCopy.getSocials());
        tags = new HashSet<>(personToCopy.getTags());
    }

    /**
     * Sets the {@code Name} of the {@code Person} that we are building.
     */
    public PersonBuilder withName(String name) {
        this.name = new Name(name);
        return this;
    }

    /**
     * Parses the {@code tags} into a {@code Set<Tag>} and set it to the {@code Person} that we are building.
     */
<<<<<<< HEAD
    public PersonBuilder withTags(String ... tags) {
        this.tags = new HashSet<>(Arrays.asList(tags).stream()
                .map(Tag::new)
                .collect(Collectors.toList()));
        return this;
    }
=======
//    public PersonBuilder withTags(String ... tags) {
//        this.tags = SampleDataUtil.getTagSet(tags);
//        return this;
//    }
>>>>>>> 8f3ebb84

    /**
     * Sets the {@code Address} of the {@code Person} that we are building.
     */
    public PersonBuilder withAddress(String address) {
        this.address = new Address(address);
        return this;
    }

    /**
     * Sets the {@code Phone} of the {@code Person} that we are building.
     */
    public PersonBuilder withPhone(String phone) {
        this.phone = new Phone(phone);
        return this;
    }

    /**
     * Sets the {@code Email} of the {@code Person} that we are building.
     */
    public PersonBuilder withEmail(String email) {
        this.email = new Email(email);
        return this;
    }

    public PersonBuilder withSocial(String ... socials) {
        this.socials = new HashSet<>(Arrays.asList(socials).stream()
                .map(Social::new)
                .collect(Collectors.toList()));
        return this;
    }

    public Person build() {
        return new Person(name, minecraftName, phone, email, address, socials, tags);
    }

}<|MERGE_RESOLUTION|>--- conflicted
+++ resolved
@@ -72,19 +72,13 @@
     /**
      * Parses the {@code tags} into a {@code Set<Tag>} and set it to the {@code Person} that we are building.
      */
-<<<<<<< HEAD
     public PersonBuilder withTags(String ... tags) {
         this.tags = new HashSet<>(Arrays.asList(tags).stream()
                 .map(Tag::new)
                 .collect(Collectors.toList()));
         return this;
     }
-=======
-//    public PersonBuilder withTags(String ... tags) {
-//        this.tags = SampleDataUtil.getTagSet(tags);
-//        return this;
-//    }
->>>>>>> 8f3ebb84
+
 
     /**
      * Sets the {@code Address} of the {@code Person} that we are building.
