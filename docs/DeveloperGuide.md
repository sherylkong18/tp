--- conflicted
+++ resolved
@@ -269,15 +269,12 @@
 The following class diagram shows the organization of the classes for `edit`.
 
 <img src="images/editCommand.png" width="250" />
-<<<<<<< HEAD
 
 The following sequence diagram shows the flow of the execution of the
 edit command. Some details related to the general parsing and execution of 
 commands are omitted as they have been explained under [logic](#logic-component).
 
 <img src="images/EditCommandSequenceDiagram.png" height="280"/>
-=======
->>>>>>> 92427fa0
 
 ### *Suggest a Friend*
 
