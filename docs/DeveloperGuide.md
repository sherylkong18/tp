---
layout: page
title: 👾 Minefriends Developer Guide
---

<div markdown="block" class="alert alert-info">

:bulb: Before we begin, it is important to note that:
* Minefriends is not affiliated with Minecraft, Mojang Studios or Microsoft in any way.
* Minefriends is an independently developed software. It is not a product owned by Mojang Studios or Microsoft.
* Team Minefriends do not own Minecraft, in whole or in part.

</div>

### What is Minefriends

Minefriends is an address book for Minecraft players to find friends to play Minecraft multiplayer with,
at the right time, with the right game modes and on the right servers.

### What is this guide about

This developer guide provides readers with the understanding of the motivations for the development of
Minefriends together with its technical design and implementation details. A broad view of the architecture of 
Minefriends is given and selected implementation details of important features are given as well.

### Who is this guide for

This guide is written for
* Maintainers who wish to extend/alter the features of Minefriends
* Developers who wish to morph Minefriends for their own use
* Minecraft players who wish to adapt Minefriends to better suit their own needs

### How to use this guide

#### Organization

The guide is organized in a way that it starts with the motivations of building Minefriends, followed
by a big-picture design overview of the various components before diving into individual feature implementations.
* To get a good general understanding of Minefriends, it is recommended to read the guide from top to bottom.
* However, you can also jump to a certain part using the [table of contents](#table-of-contents).

#### Legend

* Text in [blue](#how-to-use-this-guide) are links that you can use to navigate to another part of the document or to an external document/website.
* Text in **bold** are used to emphasize an important point.
* Text in `this` are used to refer to code or names related to the codebase.

<div markdown="span" class="alert alert-primary">
:bulb: Text in a blue box are tips; they provide additional information about a particular point.
</div>

--------------------------------------------------------------------------------------------------------------------

## **Table of contents**

* Table of Contents
{:toc}

--------------------------------------------------------------------------------------------------------------------

## **Acknowledgements**

### External libraries
* [ControlsFX](https://github.com/controlsfx/controlsfx)
* [TestFX](https://github.com/TestFX/TestFX)

### Graphics and assets
* App Icon - [Minecraft Book & Quill icon](https://minecraft.fandom.com/wiki/Book_and_Quill)
* Font - [Minecraft font](https://fontmeme.com/fonts/minecraft-font/)
* Background textures - [Dirt block](https://minecraft.fandom.com/wiki/Dirt)
* Background textures - [Grass block](https://minecraft.fandom.com/wiki/Grass_Block)
* Background textures - [Bedrock](https://minecraft.fandom.com/wiki/Bedrock)
* [Creeper texture](https://en.wikipedia.org/wiki/File:Creeper_(Minecraft).png)
* [Creeper explosion texture](https://toppng.com/show_download/244692/explosion-pixel-art/large)
* Creeper explosion audio: Self-recorded in game

These assets are copyright Mojang Studios, which are available for non-commercial use.
The terms of use can be found [here](https://www.minecraft.net/en-us/terms).

--------------------------------------------------------------------------------------------------------------------

## **Setting up, getting started**

Refer to the guide [Setting up and getting started](SettingUp.md).

--------------------------------------------------------------------------------------------------------------------

## **Conceptualization of Minefriends**

#### Target user persona

A male 14 year old teenager who plays Minecraft multiplayer with his friends. 
He is an expert Minecraft player. He has school and extracurricular commitments 
but always finds time to play Minecraft. He plays a variety of multiplayer game modes 
(eg. creative, survival games, skyblock, KitPvP etc.) and he has different friends who play
Minecraft with him in different ways. He is familiar with Minecraft commands so he 
is comfortable with the command line interface (CLI).

#### Target user profile

* plays Minecraft multiplayer with friends regularly
* has many Minecraft friends (online and offline) from all over the world
* prefer desktop apps over other types
* prefers typing to mouse interactions and types fast
* is comfortable using the Minecraft command line, and by hence extension, using CLI apps

#### Value proposition

There are many servers and multiplayer game modes in Minecraft, and players have different schedules to when they can play.
We want to help players find the right people to play the right game mode with at the right time.

#### User stories and use cases

The user stories can be found in [Appendix A](#appendix-a-user-stories) and use cases in [Appendix B](#appendix-b-use-cases).

--------------------------------------------------------------------------------------------------------------------

## **Design of Minefriends**

<div markdown="span" class="alert alert-primary">

:bulb: **Tip:** The `.puml` files used to create diagrams in this document can be found in the [diagrams](https://github.com/se-edu/addressbook-level3/tree/master/docs/diagrams/) folder. Refer to the [_PlantUML Tutorial_ at se-edu/guides](https://se-education.org/guides/tutorials/plantUml.html) to learn how to create and edit diagrams.
</div>

### Architecture

<img src="images/ArchitectureDiagram.png" width="280" />

The ***Architecture Diagram*** given above explains the high-level design of the App.

Given below is a quick overview of main components and how they interact with each other.

**Main components of the architecture**

**`Main`** has two classes called [`Main`](https://github.com/se-edu/addressbook-level3/tree/master/src/main/java/seedu/address/Main.java) and [`MainApp`](https://github.com/se-edu/addressbook-level3/tree/master/src/main/java/seedu/address/MainApp.java). It is responsible for,
* At app launch: Initializes the components in the correct sequence, and connects them up with each other.
* At shut down: Shuts down the components and invokes cleanup methods where necessary.

[**`Commons`**](#common-classes) represents a collection of classes used by multiple other components.

The rest of the App consists of four components.

* [**`UI`**](#ui-component): The UI of the App.
* [**`Logic`**](#logic-component): The command executor.
* [**`Model`**](#model-component): Holds the data of the App in memory.
* [**`Storage`**](#storage-component): Reads data from, and writes data to, the hard disk.


**How the architecture components interact with each other**

The *Sequence Diagram* below shows how the components interact with each other for the scenario where the user issues the command `delete 1`.

<img src="images/ArchitectureSequenceDiagram.png" width="574" />

Each of the four main components (also shown in the diagram above),

* defines its *API* in an `interface` with the same name as the Component.
* implements its functionality using a concrete `{Component Name}Manager` class (which follows the corresponding API `interface` mentioned in the previous point.

For example, the `Logic` component defines its API in the `Logic.java` interface and implements its functionality using the `LogicManager.java` class which follows the `Logic` interface. Other components interact with a given component through its interface rather than the concrete class (reason: to prevent outside component's being coupled to the implementation of a component), as illustrated in the (partial) class diagram below.

<img src="images/ComponentManagers.png" width="300" />

The sections below give more details of each component.

### UI component

The **API** of this component is specified in [`Ui.java`](https://github.com/se-edu/addressbook-level3/tree/master/src/main/java/seedu/address/ui/Ui.java)

![Structure of the UI Component](images/UiClassDiagram.png)

The UI consists of a `MainWindow` that is made up of parts e.g.`CommandBox`, `ResultDisplay`, `PersonListPanel`, `StatusBarFooter` etc. All these, including the `MainWindow`, inherit from the abstract `UiPart` class which captures the commonalities between classes that represent parts of the visible GUI.

The `UI` component uses the JavaFx UI framework. The layout of these UI parts are defined in matching `.fxml` files that are in the `src/main/resources/view` folder. For example, the layout of the [`MainWindow`](https://github.com/se-edu/addressbook-level3/tree/master/src/main/java/seedu/address/ui/MainWindow.java) is specified in [`MainWindow.fxml`](https://github.com/se-edu/addressbook-level3/tree/master/src/main/resources/view/MainWindow.fxml)

The `UI` component,

* executes user commands using the `Logic` component.
* listens for changes to `Model` data so that the UI can be updated with the modified data.
* keeps a reference to the `Logic` component, because the `UI` relies on the `Logic` to execute commands.
* depends on some classes in the `Model` component, as it displays `Person` object residing in the `Model`.

### Logic component

**API** : [`Logic.java`](https://github.com/se-edu/addressbook-level3/tree/master/src/main/java/seedu/address/logic/Logic.java)

Here's a (partial) class diagram of the `Logic` component:

<img src="images/LogicClassDiagram.png" width="550"/>

How the `Logic` component works:
1. When `Logic` is called upon to execute a command, it uses the `AddressBookParser` class to parse the user command.
1. This results in a `Command` object (more precisely, an object of one of its subclasses e.g., `AddCommand`) which is executed by the `LogicManager`.
1. The command can communicate with the `Model` when it is executed (e.g. to add a person).
1. The result of the command execution is encapsulated as a `CommandResult` object which is returned back from `Logic`.

The Sequence Diagram below illustrates the interactions within the `Logic` component for the `execute("delete 1")` API call.

![Interactions Inside the Logic Component for the `delete 1` Command](images/DeleteSequenceDiagram.png)

<div markdown="span" class="alert alert-info">:information_source: **Note:** The lifeline for `DeleteCommandParser` should end at the destroy marker (X) but due to a limitation of PlantUML, the lifeline reaches the end of diagram.
</div>

Here are the other classes in `Logic` (omitted from the class diagram above) that are used for parsing a user command:

<img src="images/ParserClasses.png" width="600"/>

How the parsing works:
* When called upon to parse a user command, the `AddressBookParser` class creates an `XYZCommandParser` (`XYZ` is a placeholder for the specific command name e.g., `AddCommandParser`) which uses the other classes shown above to parse the user command and create a `XYZCommand` object (e.g., `AddCommand`) which the `AddressBookParser` returns back as a `Command` object.
* All `XYZCommandParser` classes (e.g., `AddCommandParser`, `DeleteCommandParser`, ...) inherit from the `Parser` interface so that they can be treated similarly where possible e.g, during testing.

### Model component
**API** : [`Model.java`](https://github.com/se-edu/addressbook-level3/tree/master/src/main/java/seedu/address/model/Model.java)

<img src="images/ModelClassDiagram.png" width="450" />


The `Model` component,

* stores the address book data i.e., all `Person` objects (which are contained in a `UniquePersonList` object).
* stores the currently 'selected' `Person` objects (e.g., results of a search query) as a separate _filtered_ list which is exposed to outsiders as an unmodifiable `ObservableList<Person>` that can be 'observed' e.g. the UI can be bound to this list so that the UI automatically updates when the data in the list change.
* stores a `UserPref` object that represents the user’s preferences. This is exposed to the outside as a `ReadOnlyUserPref` objects.
* does not depend on any of the other three components (as the `Model` represents data entities of the domain, they should make sense on their own without depending on other components)

<div markdown="span" class="alert alert-info">:information_source: **Note:** An alternative (arguably, a more OOP) model is given below. It has a `Tag` list in the `AddressBook`, which `Person` references. This allows `AddressBook` to only require one `Tag` object per unique tag, instead of each `Person` needing their own `Tag` objects.<br>

<img src="images/BetterModelClassDiagram.png" width="450" />

</div>


### Storage component

**API** : [`Storage.java`](https://github.com/se-edu/addressbook-level3/tree/master/src/main/java/seedu/address/storage/Storage.java)

<img src="images/StorageClassDiagram.png" width="550" />

The `Storage` component,
* can save both address book data and user preference data in json format, and read them back into corresponding objects.
* inherits from both `AddressBookStorage` and `UserPrefStorage`, which means it can be treated as either one (if only the functionality of only one is needed).
* depends on some classes in the `Model` component (because the `Storage` component's job is to save/retrieve objects that belong to the `Model`)

### Common classes

Classes used by multiple components are in the `seedu.addressbook.commons` package.

--------------------------------------------------------------------------------------------------------------------

## **Selected implementation details**

This section describes some noteworthy details on how certain features are implemented.

### Edit a Friend

The "edit" feature allows users to edit details of their friends.

#### Implementation

The edit feature is facilitated through the `EditCommand` and `EditCommandParser` classes. In
the `EditCommand` class, there is a `EditPersonDescriptor` nested class which takes in all
the updated details of the friend to be edited.

MineFriends will then call the "createEditedPerson" method which will create a new person
with new details. This will then invoke a call to the `ModelManager` class to set the new person
in the addressBook.

The following class diagram shows the organization of the classes for "edit".

<img src="images/editCommand.png" width="550" />

### Suggest a Friend

The `suggest` feature suggests a friend for the user to play Minecraft with based on a given
set of constraints. A detailed description of its usage can be found [here](https://ay2223s1-cs2103t-t10-4.github.io/tp/UserGuide.html#suggest-me-a-friend-suggest) in the user guide.

#### Implementation

The class diagram below shows the organization of the classes of the `suggest` feature, with explanation provided after.

<img src="images/SuggestFriendClassDiagram.png" width="300" />

The `suggest` feature is facilitated through the `SuggestCommand`, `SuggestCommandParser`
and `PersonSuggestionPredicate` classes. Once parsed, every `SuggestCommand` will contain
a `PersonSuggestionPredicate` such that the predicate can be used to filter
through the list of all friends to get a list of suggested friends.

The `PersonSuggestionPredicate` is made up of two parts, a collection of `DayTimeInWeek` and a collection of `Keyword`. 
Minefriends will find all persons that is available for **any** of the `DayTimeInWeek` and contains **all** the keywords in 
the collection of `Keyword`.

The following sequence diagram shows the flow of the execution of the suggest command.
Some details related to the general parsing and execution of commands are omitted
as they have been explained under [logic](#logic-component).

<img src="images/SuggestFriendSequenceDiagram.png" width="550" />

The `filteredPersons` in the instance of `Model` will be filtered according to the `PersonSuggestionPredicate`
to contain only the friends who satisfy the predicate. More information about `Model` is available [here](#model-component).

#### Rationale for this implementation

Using predicates allows us to decouple the `SuggestCommand` and `Model` instances, by containing the logic
for deciding who to filter in a separate class `PersonSuggestionPredicate`.

In addition, the use of predicate allows us to exploit the power of Java streams, which makes it easier
to write simpler and cleaner code.

#### Alternatives considered

1. The `Model` instance can be passed directly to the `SuggestCommand` in which the `SuggestCommand` can
   modify the `filteredPersons` list directly. However, this leads to tighter coupling which reduces the 
   maintainability of the code.

### Autocomplete Commands

The "autocomplete" feature matches the current text to all the commands for the user when the user types in the command box.

#### Implementation

The autocomplete feature is facilitated through the `TextFields` class under the ControlsFX library.
The `TextFields` class provides a static method `bindAutoCompletion` that will create a new auto-completion binding between
the given TextField using the given auto-complete suggestions.

Everytime the user modifies the input, a `AutoCompletePopup` object, which is a `PopupWindow`, will appear below the CommandBox.
The object will display a list of suggestions that matches the current text in the text field.

Alternative implementations of coming up with our own classes were considered aside from using the ControlsFX library. 
However, coming up with the solution requires a great amount of effort for the same amount of functionality. 
Hence, the decision was made to use the ControlsFX library.

The following activity diagram shows the workflow for the autocomplete feature.

<img src="images/AutoCompleteActivityDiagram.png" width="750" />

### Available timings 

The user can save the available timings of a friend to their profile, as a time interval throughout the week. 

#### Implementation

The available timings of a friend is stored as a `TimeInterval` attribute in the `Person` class. 
Each `TimeInterval` object will have two `DayTimeInWeek` fields, representing its start time and its end time.

The time stamp that is parsed into the `DayTimeInWeek` class is then saved as the number of elapsed minutes since Monday 12am.

#### Additional details

To support our `Suggest` command in finding friends who are available at a certain time, the `TimeInterval` class implements the `isAvailable()` method in the `ITimesAvailable` interface. 
The `isAvailable()` method takes in a time stamp as a `DayTimeInWeek` object, and calculates if it lies within the available time interval of the friend.

The following class diagram shows the relationship between the classes:

<img src="images/TimeIntervalClassDiagram.png" width="550" />

### Servers, GameType and Socials as Coloured Tags in Friend's profile
Whenever the user updates the in-game preferences or social handles of a friend, it is displayed as 
distinct coloured tags under the friend's profile.

#### Implementation

The display feature is facilitated through the `PersonCard`, `PersonListPanel` and `UIPart` class, 
and configured using the `DarkTheme.css` **FXML** file.

The `PersonCard` class inherits from the `UIPart` class, representing the panel that displays each friend's profile. 
Inside the `PersonCard` class, there are multiple `FlowPane` fields, each representing a type of user preference.
Each `FlowPane` field is tagged with the **@FXML** notation, for use by **FXML** markup.

Everytime the user updates a friend's information, a new `PersonCard` object is created. The object 
will retrieve the corresponding friend's information using the `toDisplayString()` method in the `Person` class, and add
their in-game preferences and social handles as labelled tags under the friend's profile.

Each type of user preference is then tagged with a different colour, specified in the `DarkTheme.css` file, for 
easy differentiation of information.

The following class diagram shows the relationship between the classes in the UI system:

<img src="images/PersonTagClassDiagram.png" width="550" />

#### Design Considerations:

#### 1. Which user information should be shown as tags?

* **Alternative 1 (current choice):** Only in-game preferences (such as preferred game types and Minecraft servers) and social handles. 
  * Pros:
    * Strategic display of only the more important user details.
    * Less cluttered, cleaner user interface.
  * Cons: 
    * We have to decide which user details are of higher priority to Minecraft users, which may differ from user to user.
* Alternative 2: Show all information as tags.
  * Pros:
    * Easy to implement as the format is consistent for all information.
  * Cons:
    * Too many tags displayed can make it harder to users to find the information they need in one glance.

### \[Proposed\] Undo/redo feature

#### Proposed Implementation

The proposed undo/redo mechanism is facilitated by `VersionedAddressBook`. It extends `AddressBook` with an undo/redo history, stored internally as an `addressBookStateList` and `currentStatePointer`. Additionally, it implements the following operations:

* `VersionedAddressBook#commit()` — Saves the current address book state in its history.
* `VersionedAddressBook#undo()` — Restores the previous address book state from its history.
* `VersionedAddressBook#redo()` — Restores a previously undone address book state from its history.

These operations are exposed in the `Model` interface as `Model#commitAddressBook()`, `Model#undoAddressBook()` and `Model#redoAddressBook()` respectively.

Given below is an example usage scenario and how the undo/redo mechanism behaves at each step.

Step 1. The user launches the application for the first time. The `VersionedAddressBook` will be initialized with the initial address book state, and the `currentStatePointer` pointing to that single address book state.

![UndoRedoState0](images/UndoRedoState0.png)

Step 2. The user executes `delete 5` command to delete the 5th person in the address book. The `delete` command calls `Model#commitAddressBook()`, causing the modified state of the address book after the `delete 5` command executes to be saved in the `addressBookStateList`, and the `currentStatePointer` is shifted to the newly inserted address book state.

![UndoRedoState1](images/UndoRedoState1.png)

Step 3. The user executes `add n/David …​` to add a new person. The `add` command also calls `Model#commitAddressBook()`, causing another modified address book state to be saved into the `addressBookStateList`.

![UndoRedoState2](images/UndoRedoState2.png)

<div markdown="span" class="alert alert-info">:information_source: **Note:** If a command fails its execution, it will not call `Model#commitAddressBook()`, so the address book state will not be saved into the `addressBookStateList`.

</div>

Step 4. The user now decides that adding the person was a mistake, and decides to undo that action by executing the `undo` command. The `undo` command will call `Model#undoAddressBook()`, which will shift the `currentStatePointer` once to the left, pointing it to the previous address book state, and restores the address book to that state.

![UndoRedoState3](images/UndoRedoState3.png)

<div markdown="span" class="alert alert-info">:information_source: **Note:** If the `currentStatePointer` is at index 0, pointing to the initial AddressBook state, then there are no previous AddressBook states to restore. The `undo` command uses `Model#canUndoAddressBook()` to check if this is the case. If so, it will return an error to the user rather
than attempting to perform the undo.

</div>

The following sequence diagram shows how the undo operation works:

![UndoSequenceDiagram](images/UndoSequenceDiagram.png)

<div markdown="span" class="alert alert-info">:information_source: **Note:** The lifeline for `UndoCommand` should end at the destroy marker (X) but due to a limitation of PlantUML, the lifeline reaches the end of diagram.

</div>

The `redo` command does the opposite — it calls `Model#redoAddressBook()`, which shifts the `currentStatePointer` once to the right, pointing to the previously undone state, and restores the address book to that state.

<div markdown="span" class="alert alert-info">:information_source: **Note:** If the `currentStatePointer` is at index `addressBookStateList.size() - 1`, pointing to the latest address book state, then there are no undone AddressBook states to restore. The `redo` command uses `Model#canRedoAddressBook()` to check if this is the case. If so, it will return an error to the user rather than attempting to perform the redo.

</div>

Step 5. The user then decides to execute the command `list`. Commands that do not modify the address book, such as `list`, will usually not call `Model#commitAddressBook()`, `Model#undoAddressBook()` or `Model#redoAddressBook()`. Thus, the `addressBookStateList` remains unchanged.

![UndoRedoState4](images/UndoRedoState4.png)

Step 6. The user executes `clear`, which calls `Model#commitAddressBook()`. Since the `currentStatePointer` is not pointing at the end of the `addressBookStateList`, all address book states after the `currentStatePointer` will be purged. Reason: It no longer makes sense to redo the `add n/David …​` command. This is the behavior that most modern desktop applications follow.

![UndoRedoState5](images/UndoRedoState5.png)

The following activity diagram summarizes what happens when a user executes a new command:

<img src="images/CommitActivityDiagram.png" width="250" />

#### Design considerations:

**Aspect: How undo & redo executes:**

* **Alternative 1 (current choice):** Saves the entire address book.
  * Pros: Easy to implement.
  * Cons: May have performance issues in terms of memory usage.

* **Alternative 2:** Individual command knows how to undo/redo by
  itself.
  * Pros: Will use less memory (e.g. for `delete`, just save the person being deleted).
  * Cons: We must ensure that the implementation of each individual command are correct.

_{more aspects and alternatives to be added}_

### \[Proposed\] Data archiving

_{Explain here how the data archiving feature will be implemented}_

### \[Proposed\] Amending Representation of Various Servers

The proposed representation of various Minecraft servers is in the format 
of `server name@IP address`. Each server can have duplicate names but each 
server will have a unique IP address.

#### Reason for Implementation
The current representation of Minecraft servers is in the format of solely 
an IP address e.g. `111.111.111.111`

This is much less user-friendly as compared to the proposed representation 
where users are able to remember various servers by their server names, 
and distinguish servers with the same names by their IP addresses 
e.g. `Mineplex @ 111.111.111.111`

#### Proposed Implementation

The server class currently only allows the server to be documented in the 
format of an IP address.

With the input `ms/ 111.111.111.111`, <br>
1) The `Parse` method in `AddCommandParser` will recognize the `prefix_minecraft_server`.<br>
2) The method will then call `parseServers` method of `ParserUtil`. <br>
3) `parseServers` method of `ParserUtil` will examine the validity of the 
server name by calling the `parseServer` method of `ParserUtil`. <br>
4) If it is a valid server name, a new server class will be created and 
added into the set of Server. <br>
5) The set of Server will then be an attribute of the new `Person` created.

![MSRepSeqDiagram](images/MSRepSeqDiagram.png)

Substantial changes will be made to the server class with constraints such as
validation regex being amended.

--------------------------------------------------------------------------------------------------------------------

## **Documentation, logging, testing, configuration, dev-ops**

* [Documentation guide](Documentation.md)
* [Testing guide](Testing.md)
* [Logging guide](Logging.md)
* [Configuration guide](Configuration.md)
* [DevOps guide](DevOps.md)

--------------------------------------------------------------------------------------------------------------------

## **Appendix A: User stories**

Priority legend
* High: Must have
* Medium: Good to have
* Low: Unlikely to have

| Priority | As a             | I want to                                          | so that I can                                                                  |
|---------|------------------|----------------------------------------------------|--------------------------------------------------------------------------------|
| High    | new user         | see usage instructions                             | learn how to use Minefriends                                                   |
| High    | Minecraft player | add my friends to Minefriends                      | remember information about them                                                |
| High    | Minefraft player | remove a friend from Minefriends                   | keep an accurate list of my Minecraft friends                                  |
| High    | Minecraft player | view all my friends                                | have an overview of my Minecraft social contacts                               |
| High    | Minecraft player | save all my friends' information                   | retrieve them on subsequent uses of Minefriends                                |
| High    | Minecraft player | receive suggestions on which friends to play with  | play Minecraft with the right friend at the right time                         |
| High    | Minecraft player | know my friend's name                              | address them correctly                                                         |
| High    | Minecraft player | know my friend's Minecraft username                | recognize them on Minecraft servers                                            |
| High    | Minecraft player | know my friend's phone number                      | call/sms them when I want to play with them                                    |
| High    | Minecraft player | know my friend's social media handles              | contact them when I want to play with them                                     |
| High    | Minecraft player | know my friend's preferred game modes              | find friends with compatible game type interests with me at that point in time |
| High    | Minecraft player | know my friend's preferred Minecraft servers       | find friends with compatible server interests with me at that point in time    |
| High    | Minecraft player | know my friend's preferred play timings            | find friends who are free at a particular time                                 |
| Medium  | Minecraft player | know my friend's email address                     | contact them when I want to play with them                                     |
| Medium  | Minecraft player | know my friend's physical address                  | go to their houses an play together                                            |
| Medium  | Minecraft player | know my friend's country                           | be mindful of timezone differences when playing                                |
| Medium  | Minecraft player | note down additional information about my friends  | remember other noteworthy information about them                               |
| Medium  | Minecraft player | know what servers my friends have been banned from | avoid those servers when playing with them                                     |
| Low     | Minecraft player | secure my information behind a password            | other people cannot intrude upon my privacy                                    |
| Low     | Minecraft player | know my friend's in-game skin                      | I can recognize them in game                                                   |
| Low     | Minecraft player | find new friends through Minefriends               | have more friends to play Minecraft with                                       |



--------------------------------------------------------------------------------------------------------------------

## **Appendix B: Use cases**

(For all use cases below, the **System** is the `MineFriends` and the **Actor** is the `friend`, unless specified otherwise)

**Use case: Add a friend**

**MSS**

1.  User requests to add a specific friend in the list
2.  MineFriends adds the friend to the list

    Use case ends.

**Extensions**

* 1a. The format of the given command is invalid.

    * 1a1. MineFriends shows an error message.
  
      Use case ends.
    
* 1b. The friend already exists in the friend list.

    * 1b1. MineFriends shows an error message.
      
      Use case ends.

**Use case: Delete a friend**

**MSS**

1.  User requests to list friends
2.  MineFriends shows a list of friends
3.  User requests to delete a specific friend in the list
4.  MineFriends deletes the friend

    Use case ends.

**Extensions**

* 2a. The list is empty.

  Use case ends.

* 3a. The given index is invalid.

    * 3a1. MineFriends shows an error message.

      Use case resumes at step 2.

**Use case: Edit a friend**

**MSS**

1.  User requests to list friends
2.  MineFriends shows a list of friends
3.  User requests to edit a specific friend in the list
4.  MineFriends edits the friend

    Use case ends.

**Extensions**

* 2a. The list is empty.

  Use case ends.

* 3a. The given index is invalid.

    * 3a1. MineFriends shows an error message.

      Use case resumes at step 2.
  
* 3b. The format of the given field to edit is invalid.

    * 3b1.  MineFriends shows an error message.
  
      Use case resumes at step 2.

* 3c. User requests to edit a friend's username to one that belongs to another friend in the list.

  * 3b1.  MineFriends shows an error message.

    Use case resumes at step 2.

**Use case: Find a friend**

**MSS**

1. User requests to find a friend in the list using their name as a keyword.
2. MineFriends shows a list of the friends matched.

    Use case ends.

**Extensions**

* 1a. The list is empty.

  Use case ends.

* 2b. The search does not match the given name to any friend in the list.

  * 2b1. MineFriends returns an empty friend list.
  
    Use case ends.
  
**Use case: Suggest friends**

**MSS**

1. User requests to suggest friends in the list who matches the given keyword or available time interval.
2. MineFriends shows the list of friends matched.

   Use case ends.

**Extensions**

* 1a. The format of the given command is invalid.

    * 1a1. MineFriends shows an error message.

      Use case resumes at step 2.

* 2a. The search does not match the given fields to any friend in the list.

    * 2a1. MineFriends returns an empty friend list.

      Use case ends.

**Use case: Enter a command**

**MSS**

1. User attempts to enter a command.
2. MineFriends shows a drop-down list of auto-completed command suggestions.

   Use case ends.

**Extensions**

* 1a1. User enters an input that does not match any part of the correct commands.

  Use case ends.



--------------------------------------------------------------------------------------------------------------------

## **Appendix C: Non-functional requirements**

1.  Should work on any _mainstream OS_ as long as it has Java `11` or above installed.
2.  Should be able to hold up to 100 persons without a noticeable sluggishness in performance for typical usage.
3.  A user with above average typing speed for regular English text (i.e. not code, not system admin commands) should be able to accomplish most of the tasks faster using commands than using the mouse.
4.  Not suitable for platforms with on-screen keyboards as the keyboard popup may block the screen view.
5.  Should be able to launch multiple instance of the app on the same device.
6.  Should be able to be used by a person who has never used a CLI program before.
7.  Not required to handle the messaging send between the friends.
8.  Not required to handle the app on mobile platform.

--------------------------------------------------------------------------------------------------------------------

## **Appendix D: Glossary**

### Minecraft-related terminologies
<<<<<<< HEAD


| Terminology        | Definition                                                                                       |
|--------------------|--------------------------------------------------------------------------------------------------|
| **Minecraft**      | An open world sandbox game, [official website](https://www.minecraft.net/en-us)                  |
| **Minefriends**    | The name of our app                                                                              | 
| **Username**       | The uniquely identifiable Minecraft username of each player                                      |                                                  
| **Server**         | A multiplayer Minecraft server                                                                   |
| **Player**         | A person who plays Minecraft                                                                     |
| **Mojang Studios** | The company that created and owns Minecraft                                                      |
| **Microsoft**      | The company that bought over Mojang Studios in 2014                                              |  
| **Game mode**      | There are many ways to enjoy Minecraft, and the game mode describes how the game is being played |
| **Game type**      | A synonym for game mode                                                                          | 
=======
| Terminology    | Definition                                                                                       |
|----------------|--------------------------------------------------------------------------------------------------|
| Minecraft      | An open world sandbox game, [official website](https://www.minecraft.net/en-us)                  |
| Minefriends    | The name of our app                                                                              |
| Username       | The uniquely identifiable Minecraft username of each player                                      |
| Server         | A multiplayer Minecraft server                                                                   |
| Player         | A person who plays Minecraft                                                                     |
| Mojang Studios | The company that created and owns Minecraft                                                      |
| Microsoft      | The company that bought over Mojang Studios in 2014                                              |
| Game mode      | There are many ways to enjoy Minecraft, and the game mode describes how the game is being played |
| Game type      | A synonym for game mode                                                                          |
>>>>>>> 83e21fbe

For a complete glossary of Minecraft terms, please visit this page on the
[Minecraft wiki](https://minecraft.fandom.com/wiki/Tutorials/Game_terms).

### Other terminologies
<<<<<<< HEAD
| Terminology   | Definition                                                                  |
|---------------|-----------------------------------------------------------------------------|
| Mainstream OS | A mainstream desktop operating system, such as Windows, Linux, OS-X         |
| Socials       | A person's social media account information, such as their Telegram handle  |
| CLI           | An acronym for "command line interface"                                     |
=======
| Terminology   | Definition                                                                 |
|---------------|----------------------------------------------------------------------------|
| Mainstream OS | A mainstream desktop operating system, such as Windows, Linux, OS-X        |
| Socials       | A person's social media account information, such as their Telegram handle |
| CLI           | An acronym for "command line interface"                                    |
>>>>>>> 83e21fbe

--------------------------------------------------------------------------------------------------------------------

## **Appendix E: Instructions for manual testing**

Given below are instructions to test the app manually.

<div markdown="span" class="alert alert-info">:information_source: **Note:** These instructions only provide a starting point for testers to work on;
testers are expected to do more *exploratory* testing.

</div>

### Launch and shutdown

1. Initial launch

   1. Download the jar file and copy into an empty folder

   1. Double-click the jar file Expected: Shows the GUI with a set of sample contacts. The window size may not be optimum.

1. Saving window preferences

   1. Resize the window to an optimum size. Move the window to a different location. Close the window.

   1. Re-launch the app by double-clicking the jar file.<br>
       Expected: The most recent window size and location is retained.

1. _{ more test cases …​ }_

### Deleting a person

1. Deleting a person while all persons are being shown

   1. Prerequisites: List all persons using the `list` command. Multiple persons in the list.

   1. Test case: `delete 1`<br>
      Expected: First contact is deleted from the list. Details of the deleted contact shown in the status message. Timestamp in the status bar is updated.

   1. Test case: `delete 0`<br>
      Expected: No person is deleted. Error details shown in the status message. Status bar remains the same.

   1. Other incorrect delete commands to try: `delete`, `delete x`, `...` (where x is larger than the list size)<br>
      Expected: Similar to previous.

1. _{ more test cases …​ }_

### Saving data

1. Dealing with missing/corrupted data files

   1. _{explain how to simulate a missing/corrupted file, and the expected behavior}_

2. _{ more test cases …​ }_

## **Appendix F: Effort**

If the effort taken to implement AB3 was 100, then the effort we put into Minefriends would be 150.

While we did not change the design and architecture that was laid out by AB3 drastically, we ended up modifying the 
behaviour of most of its commands, as well as adding many new and unique features to our software.

This includes, but is not limited to:

* Redesigning the entire UI to fit the theme of Minecraft
* Redesigning the `Person` model to include Minecraft-related fields
* Redesigning the `Parser` to parse using regex
* Redesigning the `add` command to include more fields
* Redesigning the `edit` command to include more fields
* Adding a new command to `suggest` friends
* Adding and designing a help window to show the user a list of commands
* Adding the auto-complete feature to the command box

Amongst these changes, we had the hardest time redesigning the `Person` model, as we have encountered various bugs after
we have modified it to include additional fields, in the end we took many hours to fix more than 200 test cases related to it. 
Due to our iterative approach, we had to redesign other features to fit the needs of a redesigned `Person` model, which 
took quite a few iterations before we got it to a point where we felt comfortable with it.<|MERGE_RESOLUTION|>--- conflicted
+++ resolved
@@ -721,7 +721,6 @@
 ## **Appendix D: Glossary**
 
 ### Minecraft-related terminologies
-<<<<<<< HEAD
 
 
 | Terminology        | Definition                                                                                       |
@@ -735,37 +734,18 @@
 | **Microsoft**      | The company that bought over Mojang Studios in 2014                                              |  
 | **Game mode**      | There are many ways to enjoy Minecraft, and the game mode describes how the game is being played |
 | **Game type**      | A synonym for game mode                                                                          | 
-=======
-| Terminology    | Definition                                                                                       |
-|----------------|--------------------------------------------------------------------------------------------------|
-| Minecraft      | An open world sandbox game, [official website](https://www.minecraft.net/en-us)                  |
-| Minefriends    | The name of our app                                                                              |
-| Username       | The uniquely identifiable Minecraft username of each player                                      |
-| Server         | A multiplayer Minecraft server                                                                   |
-| Player         | A person who plays Minecraft                                                                     |
-| Mojang Studios | The company that created and owns Minecraft                                                      |
-| Microsoft      | The company that bought over Mojang Studios in 2014                                              |
-| Game mode      | There are many ways to enjoy Minecraft, and the game mode describes how the game is being played |
-| Game type      | A synonym for game mode                                                                          |
->>>>>>> 83e21fbe
 
 For a complete glossary of Minecraft terms, please visit this page on the
 [Minecraft wiki](https://minecraft.fandom.com/wiki/Tutorials/Game_terms).
 
 ### Other terminologies
-<<<<<<< HEAD
+
 | Terminology   | Definition                                                                  |
 |---------------|-----------------------------------------------------------------------------|
 | Mainstream OS | A mainstream desktop operating system, such as Windows, Linux, OS-X         |
 | Socials       | A person's social media account information, such as their Telegram handle  |
 | CLI           | An acronym for "command line interface"                                     |
-=======
-| Terminology   | Definition                                                                 |
-|---------------|----------------------------------------------------------------------------|
-| Mainstream OS | A mainstream desktop operating system, such as Windows, Linux, OS-X        |
-| Socials       | A person's social media account information, such as their Telegram handle |
-| CLI           | An acronym for "command line interface"                                    |
->>>>>>> 83e21fbe
+
 
 --------------------------------------------------------------------------------------------------------------------
 
