--- conflicted
+++ resolved
@@ -399,8 +399,6 @@
   * Cons:
     * Too many tags displayed can make it harder to users to find the information they need in one glance.
 
-<<<<<<< HEAD
-
 ### \[Proposed\] Undo/redo feature
 
 #### Proposed Implementation
@@ -482,9 +480,6 @@
 _{more aspects and alternatives to be added}_
 
 ### User-Friendly Representation of Various Servers
-=======
-### \[Proposed\] Amending Representation of Various Servers
->>>>>>> 7d628227
 
 The representation of various Minecraft servers is in the format
 of `server name@server address`. Each server can have duplicate names but each
